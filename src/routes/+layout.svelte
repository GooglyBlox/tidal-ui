<script lang="ts">
	import { onMount } from 'svelte';
	import { get } from 'svelte/store';
	import { fade } from 'svelte/transition';
	import '../app.css';
	import favicon from '$lib/assets/favicon.svg';
	import AudioPlayer from '$lib/components/AudioPlayer.svelte';
	import LyricsPopup from '$lib/components/LyricsPopup.svelte';
	import { playerStore } from '$lib/stores/player';
	import { downloadUiStore } from '$lib/stores/downloadUi';
	import { downloadPreferencesStore, type DownloadMode } from '$lib/stores/downloadPreferences';
	import { losslessAPI, type TrackDownloadProgress } from '$lib/api';
	import { sanitizeForFilename, getExtensionForQuality, buildTrackLinksCsv } from '$lib/downloads';
	import { navigating } from '$app/stores';
	import JSZip from 'jszip';
	import {
		Archive,
		FileSpreadsheet,
		ChevronDown,
		LoaderCircle,
		Download,
		Check
	} from 'lucide-svelte';
	import type { Navigation } from '@sveltejs/kit';
	import type { Track, AudioQuality } from '$lib/types';

	let { children, data } = $props();
	const pageTitle = $derived(data?.title ?? 'BiniTidal');
	let headerHeight = $state(0);
	let playerHeight = $state(0);
	let viewportHeight = $state(0);
	let navigationState = $state<Navigation | null>(null);
	let showDownloadMenu = $state(false);
	let isZipDownloading = $state(false);
	let isCsvExporting = $state(false);
	let isLegacyQueueDownloading = $state(false);
	let downloadMenuContainer: HTMLDivElement | null = null;
	const downloadMode = $derived($downloadPreferencesStore.mode);
	const downloadModeLabel = $derived(
		downloadMode === 'zip' ? 'ZIP' : downloadMode === 'csv' ? 'CSV' : 'DEFAULT'
	);
	const queueActionBusy = $derived(
		downloadMode === 'zip'
			? Boolean(isZipDownloading || isLegacyQueueDownloading || isCsvExporting)
			: downloadMode === 'csv'
				? Boolean(isCsvExporting)
				: Boolean(isLegacyQueueDownloading)
	);
	const mainMinHeight = $derived(() => Math.max(0, viewportHeight - headerHeight - playerHeight));
	const contentPaddingBottom = $derived(() => Math.max(playerHeight, 24));
	const mainMarginBottom = $derived(() => Math.max(playerHeight, 128));
	const FRIENDLY_ROUTE_MESSAGES: Record<string, string> = {
		album: 'Opening album',
		artist: 'Visiting artist',
		playlist: 'Loading playlist'
	};

	function setDownloadMode(mode: DownloadMode): void {
		downloadPreferencesStore.setMode(mode);
	}

	const navigationMessage = $derived(() => {
		if (!navigationState) return '';
		const pathname = navigationState.to?.url?.pathname ?? '';
		const [primarySegment] = pathname.split('/').filter(Boolean);
		if (!primarySegment) return 'Loading';
		const key = primarySegment.toLowerCase();
		if (key in FRIENDLY_ROUTE_MESSAGES) {
			return FRIENDLY_ROUTE_MESSAGES[key]!;
		}
		const normalized = key.replace(/[-_]+/g, ' ');
		return `Loading ${normalized.charAt(0).toUpperCase()}${normalized.slice(1)}`;
	});

	function collectQueueState(): { tracks: Track[]; quality: AudioQuality } {
		const state = get(playerStore);
		const tracks = state.queue.length
			? state.queue
			: state.currentTrack
				? [state.currentTrack]
				: [];
		return { tracks, quality: state.quality };
	}

	function buildQueueFilename(track: Track, index: number, quality: AudioQuality): string {
		const ext = getExtensionForQuality(quality);
		const order = `${index + 1}`.padStart(2, '0');
		const artistName = sanitizeForFilename(track.artist?.name ?? 'Unknown Artist');
		const titleName = sanitizeForFilename(track.title ?? `Track ${order}`);
		return `${order} - ${artistName} - ${titleName}.${ext}`;
	}

	function triggerFileDownload(blob: Blob, filename: string): void {
		const url = URL.createObjectURL(blob);
		const link = document.createElement('a');
		link.href = url;
		link.download = filename;
		document.body.appendChild(link);
		link.click();
		document.body.removeChild(link);
		URL.revokeObjectURL(url);
	}

	function timestampedFilename(extension: string): string {
		const stamp = new Date().toISOString().replace(/[:.]/g, '-');
		return `tidal-export-${stamp}.${extension}`;
	}

	async function downloadQueueAsZip(tracks: Track[], quality: AudioQuality): Promise<void> {
		isZipDownloading = true;

		try {
			const zip = new JSZip();
			for (const [index, track] of tracks.entries()) {
				const filename = buildQueueFilename(track, index, quality);
				const { blob } = await losslessAPI.fetchTrackBlob(track.id, quality, filename, {
					ffmpegAutoTriggered: false
				});
				zip.file(filename, blob);
			}

			const zipBlob = await zip.generateAsync({
				type: 'blob',
				compression: 'DEFLATE',
				compressionOptions: { level: 6 }
			});

			triggerFileDownload(zipBlob, timestampedFilename('zip'));
		} catch (error) {
			console.error('Failed to build ZIP export', error);
			alert('Unable to build ZIP export. Please try again.');
		} finally {
			isZipDownloading = false;
		}
	}

	async function exportQueueAsCsv(tracks: Track[], quality: AudioQuality): Promise<void> {
		isCsvExporting = true;

		try {
			const csvContent = await buildTrackLinksCsv(tracks, quality);
			const blob = new Blob([csvContent], { type: 'text/csv;charset=utf-8;' });
			triggerFileDownload(blob, timestampedFilename('csv'));
		} catch (error) {
			console.error('Failed to export queue as CSV', error);
			alert('Unable to export CSV. Please try again.');
		} finally {
			isCsvExporting = false;
		}
	}

	async function handleExportQueueCsv(): Promise<void> {
		const { tracks, quality } = collectQueueState();
		if (tracks.length === 0) {
			showDownloadMenu = false;
			alert('Add tracks to the queue before exporting.');
			return;
		}

		showDownloadMenu = false;
		await exportQueueAsCsv(tracks, quality);
	}

	async function downloadQueueIndividually(tracks: Track[], quality: AudioQuality): Promise<void> {
		if (isLegacyQueueDownloading) {
			return;
		}

		isLegacyQueueDownloading = true;
		const errors: string[] = [];

		try {
			for (const [index, track] of tracks.entries()) {
				const filename = buildQueueFilename(track, index, quality);
				const { taskId, controller } = downloadUiStore.beginTrackDownload(track, filename, {
					subtitle: track.album?.title ?? track.artist?.name
				});
				downloadUiStore.skipFfmpegCountdown();

				try {
					await losslessAPI.downloadTrack(track.id, quality, filename, {
						signal: controller.signal,
						onProgress: (progress: TrackDownloadProgress) => {
							if (progress.stage === 'downloading') {
								downloadUiStore.updateTrackProgress(
									taskId,
									progress.receivedBytes,
									progress.totalBytes
								);
							} else {
								downloadUiStore.updateTrackStage(taskId, progress.progress);
							}
						},
						onFfmpegCountdown: ({ totalBytes }) => {
							const bytes = typeof totalBytes === 'number' ? totalBytes : 0;
							downloadUiStore.startFfmpegCountdown(bytes, { autoTriggered: false });
						},
						onFfmpegStart: () => downloadUiStore.startFfmpegLoading(),
						onFfmpegProgress: (value) => downloadUiStore.updateFfmpegProgress(value),
						onFfmpegComplete: () => downloadUiStore.completeFfmpeg(),
						onFfmpegError: (error) => downloadUiStore.errorFfmpeg(error),
						ffmpegAutoTriggered: false
					});
					downloadUiStore.completeTrackDownload(taskId);
				} catch (error) {
					if (error instanceof DOMException && error.name === 'AbortError') {
						downloadUiStore.completeTrackDownload(taskId);
						continue;
					}
					console.error('Failed to download track from queue:', error);
					downloadUiStore.errorTrackDownload(taskId, error);
					const label = `${track.artist?.name ?? 'Unknown Artist'} - ${track.title ?? 'Unknown Track'}`;
					const message =
						error instanceof Error && error.message
							? error.message
							: 'Failed to download track. Please try again.';
					errors.push(`${label}: ${message}`);
				}
			}

			if (errors.length > 0) {
				const summary = [
					'Unable to download some tracks individually:',
					...errors.slice(0, 3),
					errors.length > 3 ? `…and ${errors.length - 3} more` : undefined
				]
					.filter(Boolean)
					.join('\n');
				alert(summary);
			}
		} finally {
			isLegacyQueueDownloading = false;
		}
	}

	async function handleQueueDownload(): Promise<void> {
		if (queueActionBusy) {
			return;
		}

		const { tracks, quality } = collectQueueState();
		if (tracks.length === 0) {
			showDownloadMenu = false;
			alert('Add tracks to the queue before downloading.');
			return;
		}

		showDownloadMenu = false;

		if (downloadMode === 'csv') {
			await exportQueueAsCsv(tracks, quality);
			return;
		}

		const useZip = downloadMode === 'zip' && tracks.length > 1;
		if (useZip) {
			await downloadQueueAsZip(tracks, quality);
			return;
		}

		await downloadQueueIndividually(tracks, quality);
	}

	const handlePlayerHeight = (height: number) => {
		playerHeight = height;
	};

	let controllerChangeHandler: (() => void) | null = null;

	onMount(() => {
		const updateViewportHeight = () => {
			viewportHeight = window.innerHeight;
		};
		updateViewportHeight();
		window.addEventListener('resize', updateViewportHeight);
		const handleDocumentClick = (event: MouseEvent) => {
			if (!showDownloadMenu) return;
			const root = downloadMenuContainer;
			if (!root) return;
			const target = event.target as Node | null;
			if (target && root.contains(target)) {
				return;
			}
			showDownloadMenu = false;
		};
		document.addEventListener('click', handleDocumentClick);
		const unsubscribe = navigating.subscribe((value) => {
			navigationState = value;
		});

		if ('serviceWorker' in navigator) {
			const registerServiceWorker = async () => {
				try {
					const registration = await navigator.serviceWorker.register('/service-worker.js');
					const sendSkipWaiting = () => {
						if (registration.waiting) {
							registration.waiting.postMessage({ type: 'SKIP_WAITING' });
						}
					};

					if (registration.waiting) {
						sendSkipWaiting();
					}

					registration.addEventListener('updatefound', () => {
						const newWorker = registration.installing;
						if (!newWorker) return;
						newWorker.addEventListener('statechange', () => {
							if (newWorker.state === 'installed' && navigator.serviceWorker.controller) {
								sendSkipWaiting();
							}
						});
					});
				} catch (error) {
					console.error('Service worker registration failed', error);
				}
			};

			registerServiceWorker();

			let refreshing = false;
			controllerChangeHandler = () => {
				if (refreshing) return;
				refreshing = true;
				window.location.reload();
			};
			navigator.serviceWorker.addEventListener('controllerchange', controllerChangeHandler);
		}
		return () => {
			window.removeEventListener('resize', updateViewportHeight);
			document.removeEventListener('click', handleDocumentClick);
			unsubscribe();
			if (controllerChangeHandler) {
				navigator.serviceWorker.removeEventListener('controllerchange', controllerChangeHandler);
			}
		};
	});
</script>

<svelte:head>
	<title>{pageTitle}</title>
	<link rel="icon" href={favicon} />
	<link rel="manifest" href="/manifest.webmanifest" />
	<link rel="icon" href="/icons/icon.svg" type="image/svg+xml" />
	<meta name="theme-color" content="#0f172a" />
	<meta name="apple-mobile-web-app-capable" content="yes" />
	<meta name="apple-mobile-web-app-status-bar-style" content="black-translucent" />
	<link rel="preconnect" href="https://fonts.googleapis.com" />
	<link rel="preconnect" href="https://fonts.gstatic.com" crossorigin="anonymous" />
	<link
		href="https://fonts.googleapis.com/css2?family=Figtree:ital,wght@0,300..900;1,300..900&family=Host+Grotesk:ital,wght@0,300..800;1,300..800&family=Schibsted+Grotesk:ital,wght@0,400..900;1,400..900&display=swap"
		rel="stylesheet"
	/>
</svelte:head>

<div class="flex min-h-screen flex-col bg-neutral-800 text-white">
	<!-- Header -->
	<header
<<<<<<< HEAD
		class="sticky top-0 z-40 z-50 border-b border-gray-800 bg-neutral-800"
=======
		class="sticky top-0 z-50 border-b border-gray-800 bg-neutral-800"
>>>>>>> 30e332a9
		bind:clientHeight={headerHeight}
	>
		<div class="mx-auto max-w-screen-2xl px-4 py-4">
			<div class="flex items-center justify-between">
				<a href="/" class="flex items-center gap-3 transition-opacity hover:opacity-80">
					<div>
						<h1 class="text-2xl font-bold">{data.title}</h1>
						<p class="text-xs text-gray-400">sailing on PCM tidal waves</p>
					</div>
				</a>

				<div class="flex items-center gap-2">
					<div class="relative" bind:this={downloadMenuContainer}>
						<button
							onclick={() => (showDownloadMenu = !showDownloadMenu)}
							type="button"
							class="flex items-center gap-3 rounded-lg border border-gray-800 bg-neutral-900 px-4 py-2 text-sm font-medium text-white transition-colors hover:bg-gray-800"
							aria-haspopup="true"
							aria-expanded={showDownloadMenu}
						>
							<span class="flex items-center gap-2">
								<span>Exports</span>
								<span class="text-[11px] font-semibold uppercase tracking-wide text-gray-400">
									{downloadModeLabel}
								</span>
							</span>
							<ChevronDown
								size={16}
								class={`transition-transform ${showDownloadMenu ? 'rotate-180' : ''}`}
							/>
						</button>
						{#if showDownloadMenu}
							<div
								class="absolute right-0 z-40 mt-2 w-72 rounded-xl border border-gray-800 bg-neutral-900/95 p-3 shadow-2xl backdrop-blur"
							>
								<div>
									<p class="px-1 text-[11px] font-semibold tracking-wide text-gray-500 uppercase">
										Download preference
									</p>
									<div class="mt-2 flex flex-col gap-2">
										<button
											type="button"
											onclick={() => setDownloadMode('individual')}
											class={`flex w-full items-center justify-between gap-2 rounded-lg border px-3 py-2 text-sm transition-colors ${
												downloadMode === 'individual'
													? 'border-blue-500 bg-blue-900/40 text-white'
													: 'border-gray-800 text-gray-300 hover:bg-gray-800/70'
											}`}
											aria-pressed={downloadMode === 'individual'}
										>
											<span class="flex items-center gap-2">
												<Download size={16} />
												<span>Individual files</span>
											</span>
											{#if downloadMode === 'individual'}
												<Check size={14} />
											{/if}
										</button>
										<button
											type="button"
											onclick={() => setDownloadMode('zip')}
											class={`flex w-full items-center justify-between gap-2 rounded-lg border px-3 py-2 text-sm transition-colors ${
												downloadMode === 'zip'
													? 'border-blue-500 bg-blue-900/40 text-white'
													: 'border-gray-800 text-gray-300 hover:bg-gray-800/70'
											}`}
											aria-pressed={downloadMode === 'zip'}
										>
											<span class="flex items-center gap-2">
												<Archive size={16} />
												<span>ZIP archive</span>
											</span>
											{#if downloadMode === 'zip'}
												<Check size={14} />
											{/if}
										</button>
										<button
											type="button"
											onclick={() => setDownloadMode('csv')}
											class={`flex w-full items-center justify-between gap-2 rounded-lg border px-3 py-2 text-sm transition-colors ${
												downloadMode === 'csv'
													? 'border-blue-500 bg-blue-900/40 text-white'
													: 'border-gray-800 text-gray-300 hover:bg-gray-800/70'
											}`}
											aria-pressed={downloadMode === 'csv'}
										>
											<span class="flex items-center gap-2">
												<FileSpreadsheet size={16} />
												<span>Export links</span>
											</span>
											{#if downloadMode === 'csv'}
												<Check size={14} />
											{/if}
										</button>
									</div>
								</div>
								<button
									onclick={handleQueueDownload}
									type="button"
									class="mt-3 flex w-full items-center justify-between gap-3 rounded-lg border border-gray-800 bg-neutral-900 px-3 py-2 text-sm text-gray-200 transition-colors hover:bg-gray-800 disabled:cursor-not-allowed disabled:opacity-60"
									disabled={queueActionBusy}
								>
									<span class="flex items-center gap-2">
										{#if downloadMode === 'zip'}
											<Archive size={16} />
											<span>Download queue</span>
										{:else if downloadMode === 'csv'}
											<FileSpreadsheet size={16} />
											<span>Export queue links</span>
										{:else}
											<Download size={16} />
											<span>Download queue</span>
										{/if}
									</span>
									{#if queueActionBusy}
										<LoaderCircle size={16} class="animate-spin text-gray-300" />
									{/if}
								</button>
								<button
									onclick={handleExportQueueCsv}
									type="button"
									class="mt-2 flex w-full items-center justify-between gap-3 rounded-lg border border-gray-800 bg-neutral-900 px-3 py-2 text-sm text-gray-200 transition-colors hover:bg-gray-800 disabled:cursor-not-allowed disabled:opacity-60"
									disabled={isCsvExporting}
								>
									<span class="flex items-center gap-2">
										<FileSpreadsheet size={16} />
										<span>Export links as CSV</span>
									</span>
									{#if isCsvExporting}
										<LoaderCircle size={16} class="animate-spin text-gray-300" />
									{/if}
								</button>
								<p class="mt-2 px-1 text-xs text-gray-500">
									Queue actions follow your selection above. ZIP bundles require at least two
									tracks, while CSV exports capture the track links without downloading audio.
								</p>
							</div>
						{/if}
					</div>
					<a
						target="_blank"
						rel="noopener noreferrer"
						href="https://github.com/uimaxbai/tidal-ui"
						class="flex aspect-square items-center gap-2 rounded-lg border border-gray-800 bg-neutral-900 p-2 text-white transition-colors hover:bg-gray-800"
						aria-label="Project GitHub"
					>
						<!-- GitHub SVG from https://github.com/logos -->
						<svg
							viewBox="0 0 98 96"
							class="flex h-4 w-4 flex-shrink-0 align-middle"
							aria-hidden="true"
							width="98"
							height="96"
							xmlns="http://www.w3.org/2000/svg"
							><path
								fill-rule="evenodd"
								clip-rule="evenodd"
								d="M48.854 0C21.839 0 0 22 0 49.217c0 21.756 13.993 40.172 33.405 46.69 2.427.49 3.316-1.059 3.316-2.362 0-1.141-.08-5.052-.08-9.127-13.59 2.934-16.42-5.867-16.42-5.867-2.184-5.704-5.42-7.17-5.42-7.17-4.448-3.015.324-3.015.324-3.015 4.934.326 7.523 5.052 7.523 5.052 4.367 7.496 11.404 5.378 14.235 4.074.404-3.178 1.699-5.378 3.074-6.6-10.839-1.141-22.243-5.378-22.243-24.283 0-5.378 1.94-9.778 5.014-13.2-.485-1.222-2.184-6.275.486-13.038 0 0 4.125-1.304 13.426 5.052a46.97 46.97 0 0 1 12.214-1.63c4.125 0 8.33.571 12.213 1.63 9.302-6.356 13.427-5.052 13.427-5.052 2.67 6.763.97 11.816.485 13.038 3.155 3.422 5.015 7.822 5.015 13.2 0 18.905-11.404 23.06-22.324 24.283 1.78 1.548 3.316 4.481 3.316 9.126 0 6.6-.08 11.897-.08 13.526 0 1.304.89 2.853 3.316 2.364 19.412-6.52 33.405-24.935 33.405-46.691C97.707 22 75.788 0 48.854 0z"
								fill="#fff"
							/></svg
						>
					</a>
				</div>
			</div>
		</div>
	</header>

	<!-- Main Content -->
	<main class="mb-36 flex-1 rounded-t-2xl bg-neutral-900">
		<div
			class="mx-auto max-w-screen-2xl px-4 py-6"
			style={`padding-bottom: ${contentPaddingBottom}px;`}
		>
			{@render children?.()}
		</div>
	</main>

	<!-- Audio Player (Fixed at bottom) -->
	<AudioPlayer onHeightChange={handlePlayerHeight} />
</div>

<LyricsPopup />

<!--
{#if navigationState}
	<div
		transition:fade={{ duration: 200 }}
		class="fixed inset-0 z-50 flex flex-col items-center justify-center gap-10 bg-neutral-950/80 backdrop-blur-xl"
	>
		<div class="absolute inset-x-0 top-0 h-1 overflow-hidden bg-white/5">
			<div class="navigation-progress"></div>
		</div>
		<div class="relative flex h-28 w-28 items-center justify-center">
			<span
				class="absolute inset-0 rounded-full bg-gradient-to-br from-blue-500/30 via-purple-500/20 to-transparent blur-2xl"
			></span>
			<span class="absolute inset-0 rounded-full border border-white/10"></span>
			<span class="absolute inset-2 rounded-full border-2 border-white/30"></span>
			<span class="animate-spin-slower absolute inset-0 rounded-full border-t-4 border-blue-400/90"
			></span>
			<span class="relative flex h-16 w-16 items-center justify-center rounded-full bg-blue-500/20">
				<span
					class="h-6 w-6 animate-pulse rounded-full bg-gradient-to-br from-blue-400 to-purple-400 blur-[1px]"
				></span>
			</span>
		</div>
		<div class="flex flex-col items-center gap-2 text-center" role="status" aria-live="polite">
			<span class="text-xs tracking-[0.4em] text-blue-300/80 uppercase">Hang tight</span>
		</div>
	</div>
{/if}
-->
<style>
	:global(body) {
		font-family:
			'Figtree',
			-apple-system,
			BlinkMacSystemFont,
			'Segoe UI',
			Roboto,
			'Helvetica Neue',
			Arial,
			sans-serif;
	}

	.navigation-progress {
		position: absolute;
		top: 0;
		bottom: 0;
		left: -40%;
		width: 60%;
		background: linear-gradient(90deg, transparent, rgba(96, 165, 250, 0.9), transparent);
		animation: shimmer 1.2s ease-in-out infinite;
	}

	@keyframes shimmer {
		0% {
			transform: translateX(0);
			opacity: 0.2;
		}
		50% {
			transform: translateX(250%);
			opacity: 0.85;
		}
		100% {
			transform: translateX(400%);
			opacity: 0;
		}
	}

	:global(.animate-spin-slower) {
		animation: spin-slower 1.8s cubic-bezier(0.4, 0, 0.2, 1) infinite;
	}

	@keyframes spin-slower {
		from {
			transform: rotate(0deg);
		}
		to {
			transform: rotate(360deg);
		}
	}
</style><|MERGE_RESOLUTION|>--- conflicted
+++ resolved
@@ -356,11 +356,7 @@
 <div class="flex min-h-screen flex-col bg-neutral-800 text-white">
 	<!-- Header -->
 	<header
-<<<<<<< HEAD
-		class="sticky top-0 z-40 z-50 border-b border-gray-800 bg-neutral-800"
-=======
 		class="sticky top-0 z-50 border-b border-gray-800 bg-neutral-800"
->>>>>>> 30e332a9
 		bind:clientHeight={headerHeight}
 	>
 		<div class="mx-auto max-w-screen-2xl px-4 py-4">
